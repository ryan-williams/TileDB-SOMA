--- conflicted
+++ resolved
@@ -142,19 +142,13 @@
 
 
 def _extract_X_key(
-<<<<<<< HEAD
     measurement: Measurement,
     X_layer_name: str,
     nobs: int,
     nvar: int,
     dask: SOMADaskConfig | None = None,
 ) -> Union[Future[Matrix], "da.Array"]:
-    """Helper function for to_anndata"""
-=======
-    measurement: Measurement, X_layer_name: str, nobs: int, nvar: int
-) -> Future[Matrix]:
     """Helper function for to_anndata."""
->>>>>>> 58848bb2
     if X_layer_name not in measurement.X:
         raise ValueError(
             f"X_layer_name {X_layer_name} not found in data: {measurement.X.keys()}"
